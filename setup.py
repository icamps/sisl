#!/usr/bin/env python
"""
sids: Library to create/mingle/handle geometries and tight-binding sets in python.
"""

from __future__ import print_function

DOCLINES = __doc__.split("\n")

import sys, subprocess
import os, os.path as osp

CLASSIFIERS = """\
Development Status :: 4 - Beta
Intended Audience :: Science/Research
License :: LPGL
Programming Language :: C
Programming Language :: Python :: 2
Programming Language :: Python :: 3
Topic :: Software Development
Topic :: Scientific/Engineering
Operating System :: Microsoft :: Windows
Operating System :: POSIX
Operating System :: Unix
Operating System :: MacOS
"""

MAJOR               = 0
MINOR               = 3
<<<<<<< HEAD
MICRO               = 2
=======
MICRO               = 3
>>>>>>> b6179172
ISRELEASED          = False
VERSION             = '%d.%d.%d' % (MAJOR, MINOR, MICRO)

def generate_cython():
    cwd = osp.abspath(osp.dirname(__file__))
    print("Cythonizing sources")
    p = subprocess.call([sys.executable,
                          osp.join(cwd, 'tools', 'cythonize.py'),
                          'sids'],
                         cwd=cwd)
    if p != 0:
        raise RuntimeError("Running cythonize failed!")

scripts = ['sgeom','sgrid']

scripts = [osp.join('scripts', script) for script in scripts]

metadata = dict(
    name = 'sids',
    maintainer = "Nick Papior Andersen",
    maintainer_email = "nickpapior@gmail.com",
    description = DOCLINES[0],
    long_description = "\n".join(DOCLINES[2:]),
    download_url = "https://github.com/zerothi/sids/releases",
    license = 'LGPLv3',
    classifiers=[_f for _f in CLASSIFIERS.split('\n') if _f],
    platforms = ["Windows", "Linux", "Solaris", "Mac OS-X", "Unix"],
    test_suite='nose.collector',
    scripts = scripts,
    )

from numpy.distutils.core import setup

cwd = osp.abspath(osp.dirname(__file__))
if not osp.exists(osp.join(cwd, 'PKG-INFO')):
    # Generate Cython sources, unless building from source release
    #generate_cython()
    pass

# Generate configuration
def configuration(parent_package='',top_path=None):
    from numpy.distutils.misc_util import Configuration
    config = Configuration(None, parent_package, top_path)
    config.set_options(ignore_setup_xxx_py=True,
                       assume_default_configuration=True,
                       delegate_options_to_subpackages=True,
                       quiet=True)
    
    config.add_subpackage('sids')
    
    return config

metadata['version'] = VERSION
if not ISRELEASED:
    metadata['version'] = VERSION + '-dev'
    metadata['configuration'] = configuration
    
if __name__ == '__main__':

    # Main setup of python modules
    setup(**metadata)<|MERGE_RESOLUTION|>--- conflicted
+++ resolved
@@ -27,11 +27,7 @@
 
 MAJOR               = 0
 MINOR               = 3
-<<<<<<< HEAD
-MICRO               = 2
-=======
 MICRO               = 3
->>>>>>> b6179172
 ISRELEASED          = False
 VERSION             = '%d.%d.%d' % (MAJOR, MINOR, MICRO)
 

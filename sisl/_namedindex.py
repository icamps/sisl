--- conflicted
+++ resolved
@@ -15,7 +15,7 @@
 
 
 class NamedIndex(object):
-    __slots__ = ['_name', '_index']
+    __slots__ = ('_name', '_index')
 
     def __init__(self, name=None, index=None):
         if isinstance(name, dict):
@@ -33,6 +33,11 @@
             for n, i in zip(name, index):
                 self.add_name(n, i)
 
+    @property
+    def names(self):
+        """ All names contained """
+        return self._name
+
     def clear(self):
         """ Clear all names in this object, no names will exist after this call (in-place) """
         self._name.clear()
@@ -46,11 +51,6 @@
     def __len__(self):
         """ Number of uniquely defined names """
         return len(self._name)
-
-    @property
-    def names(self):
-        """ All names contained """
-        return self._name
 
     def copy(self):
         """ Create a copy of this """
@@ -86,11 +86,11 @@
         del self._index[i]
 
     def __str__(self):
-        """ Representation of the object """
+        """ Representation of object """
         N = len(self)
         if N == 0:
-            return NamedIndex.__name__ + '{}'
-        s = NamedIndex.__name__ + '{{groups: {0}'.format(N)
+            return self.__class__.__name__ + '{}'
+        s = self.__class__.__name__ + '{{groups: {0}'.format(N)
         for name, idx in zip(self._name, self._index):
             s += ',\n {0}: [{1}]'.format(name, list2str(idx))
         return s + '\n}'
@@ -124,9 +124,8 @@
         """ Check whether a name exists in this group a named group """
         return name in self._name
 
-<<<<<<< HEAD
     def merge(self, other, offset=0, duplicate="raise"):
-        """ Return a new NamedIndex which is a merge of self and other
+        """ Return a new object which is a merge of self and other
 
         By default, name conflicts between self and other will raise a ValueError.
         See the `duplicate` parameter for information on how to change this.
@@ -134,7 +133,7 @@
         Parameters
         ----------
         other : NamedIndex
-            The NamedIndex to perform the addition with
+            the object to merge names(+indices) with
         offset : int, optional
             `other` will have `offset` added to all indices before merge is done.
         duplicate: {"raise", "union", "left", "right", "omit"}
@@ -192,49 +191,57 @@
             raise ValueError("{}.merge wrong argument: duplicate.".format(self.__class__.__name__))
 
         return new
-=======
+
     def sub_index(self, index, name=None):
-        """ Get a new NamedIndex with only the indexes in idx.
+        """ Get a new object with only the indexes in idx.
 
         Parameters
         ----------
         index : array_like of int
             indices to select
-        name : str, optional
+        name : str, Iterable of str, optional
             If given, perform sub only on the indices for `name`. Other names
             are preserved.
         """
         if name is None:
-            name = set(self._name)
-        else:
-            if name not in self._name:
-                raise ValueError("{} is not in this NamedIndex".format(name))
-            name = {name, }
-        new_idxes = [np.intersect1d(i, index) if n in name else i.copy()
-                     for i, n in zip(self._index, self._name)]
-        new_names = self._name.copy()
-        return self.__class__(new_names, new_idxes)
+            name = self._name
+        elif isinstance(name, _str):
+            name = [name]
+
+        new_index = []
+        for l_name in self:
+            if l_name in name:
+                new_index.append(np.intersect1d(self[l_name], index))
+            else:
+                new_index.append(self[l_name].copy())
+
+        return self.__class__(self._name[:], new_index)
 
     def sub_name(self, names):
-        """ Get a new NamedIndex with only the names in `names`.
+        """ Get a new object with only the names in `names`
+
         Parameters
         ----------
         names : str or iterable of str
-            The name(s) which the new NamedIndex is allowed to contain.
-        """
-        if isinstance(names, str):
-            names = (names,)
-        names = set(names)
+            The name(s) which the new object contain.
+        """
+        if isinstance(names, _str):
+            names = [names]
+
         for name in names:
             if name not in self._name:
-                raise ValueError("{} is not in this NamedIndex".format(name))
-        mask = [n in names for n in self._name]
-        new_idxes = [idx.copy() for i, idx in enumerate(self._index) if mask[i]]
-        new_names = [name for i, name in enumerate(self._name) if mask[i]]
-        return self.__class__(new_names, new_idxes)
->>>>>>> 9b726707
-
-    def remove(self, index):
+                raise ValueError("{}.sub_name specified name ({}) is not in object.".format(self.__class__.__name__, name))
+
+        new_index = []
+        for name in self:
+            if name in names:
+                new_index.append(self[name].copy())
+
+        # IF names and new_index does not have the same length
+        # then the constructor will fail!
+        return self.__class__(names, new_index)
+
+    def remove_index(self, index):
         """ Remove indices from all named index groups
 
         Parameters
@@ -242,16 +249,16 @@
         index : array_like of int
            indices to remove
         """
-        n = len(self)
-        if n == 0:
-            return
+        new = self.copy()
         index = arrayi(index).ravel()
-        for i in range(n):
-            idx2 = indices_only(self._index[i], index)
-            self._index[i] = np.delete(self._index[i], idx2)
+        for i in range(len(new)):
+            idx = new._index[i]
+            new._index[i] = np.delete(idx, indices_only(idx, index))
+
+        return new
 
     def reduce(self):
-        """ Removes names in this NamedIndex which have no index associated."""
-        idx_len = [len(idx) for idx in self._index]
-        self._name = [name for i, name in enumerate(self._name) if idx_len[i]]
-        self._index = [idx for i, idx in enumerate(self._index) if idx_len[i]]+        """ Removes names from the object which have no index associated (in-place) """
+        for i in range(len(self))[::-1]:
+            if len(self._index[n]) == 0:
+                del self[self.names[i]]